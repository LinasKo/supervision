--- conflicted
+++ resolved
@@ -108,14 +108,8 @@
 
 
 def _mask_has_holes(mask: np.ndarray) -> bool:
-<<<<<<< HEAD
-    mask_uint8  = mask.astype(np.uint8)
-    _, hierarchy = cv2.findContours(
-        mask_uint8, cv2.RETR_CCOMP, cv2.CHAIN_APPROX_SIMPLE)
-=======
     mask_uint8 = mask.astype(np.uint8)
     _, hierarchy = cv2.findContours(mask_uint8, cv2.RETR_CCOMP, cv2.CHAIN_APPROX_SIMPLE)
->>>>>>> ce05a0c5
     parent_countour_index = 3
     for h in hierarchy[0]:
         if h[parent_countour_index] != -1:
@@ -124,13 +118,9 @@
 
 
 def _mask_has_multiple_segments(mask: np.ndarray) -> bool:
-<<<<<<< HEAD
     if mask.size == 0:
         return False
     mask_uint8  = mask.astype(np.uint8)
-=======
-    mask_uint8 = mask.astype(np.uint8)
->>>>>>> ce05a0c5
     number_of_labels, _ = cv2.connectedComponents(mask_uint8, connectivity=4)
     return number_of_labels > 2
 
