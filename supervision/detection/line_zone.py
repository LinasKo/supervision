--- conflicted
+++ resolved
@@ -1,8 +1,5 @@
-<<<<<<< HEAD
 import math
-=======
 import warnings
->>>>>>> 883a6bed
 from typing import Dict, Iterable, Optional, Tuple
 
 import cv2
